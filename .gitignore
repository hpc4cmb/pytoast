--- conflicted
+++ resolved
@@ -86,11 +86,9 @@
 /src/python/_version.py
 /src/python/ctoast.py
 /src/python/mpi.py
-<<<<<<< HEAD
 
 # vim
 *.swp
 *.swo
-=======
-*.json
->>>>>>> 8a2b6612
+
+*.json